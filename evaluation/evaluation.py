--- conflicted
+++ resolved
@@ -140,20 +140,7 @@
             msg = f"Value difference at cell {cell_gt.coordinate}: ws_gt has {cell_gt.value},\
                     ws_proc has {cell_proc.value}"
             return False, msg
-<<<<<<< HEAD
-
-        if not compare_fill_color(cell_gt.fill, cell_proc.fill):
-            msg = f"Fill color difference at cell {cell_gt.coordinate}: ws_gt has {cell_gt.fill.fgColor.rgb},\
-                    ws_proc has {cell_proc.fill.fgColor.rgb}"
-            return False, msg
-
-        if not compare_font_color(cell_gt.font, cell_proc.font):
-            # msg = f"Font color difference at cell {cell_gt.coordinate}: ws_gt has {cell_gt.font.color.rgb},\
-            #        ws_proc has {cell_proc.font.color.rgb}"
-            msg = f"Font color difference at cell {cell_gt.coordinate}"
-            return False, msg
-=======
-        
+
         # if not compare_fill_color(cell_gt.fill, cell_proc.fill):
         #     msg = f"Fill color difference at cell {cell_gt.coordinate}: ws_gt has {cell_gt.fill.fgColor.rgb},\
         #             ws_proc has {cell_proc.fill.fgColor.rgb}"
@@ -166,7 +153,6 @@
         #     return False, msg
 
     print("Cell values in the specified range are identical.")
->>>>>>> e2758ac0
     return True, ""
 
 
